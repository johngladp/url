--- conflicted
+++ resolved
@@ -263,29 +263,18 @@
     return pimpl_->uri_.end();
   }
 
-<<<<<<< HEAD
-  namespace {
-    template <typename Iter>
-    inline
-    boost::string_ref to_string_ref(const uri::string_type &uri,
-				    boost::iterator_range<Iter> uri_part) {
-=======
-  namespace 
+  namespace
   {
-    inline boost::string_ref to_string_ref(
-        const uri::string_type &uri,
-		boost::iterator_range<uri::iterator> uri_part) 
-    {
->>>>>>> 09437214
+    inline boost::string_ref to_string_ref(const uri::string_type &uri,
+					   boost::iterator_range<uri::const_iterator> uri_part) {
       const char *c_str = uri.c_str();
       const char *uri_part_begin = &(*(std::begin(uri_part)));
       std::advance(c_str, std::distance(c_str, uri_part_begin));
       return boost::string_ref(c_str, std::distance(std::begin(uri_part), std::end(uri_part)));
     }
 
-    inline boost::string_ref to_string_ref(
-        boost::string_ref::iterator uri_part_begin,
-        boost::string_ref::iterator uri_part_end) 
+    inline boost::string_ref to_string_ref(boost::string_ref::const_iterator uri_part_begin,
+					   boost::string_ref::const_iterator uri_part_end)
     {
       return boost::string_ref(uri_part_begin, std::distance(uri_part_begin, uri_part_end));
     }
@@ -351,11 +340,7 @@
       last = std::end(*port);
     }
 
-<<<<<<< HEAD
-    return to_string_ref(pimpl_->uri_, boost::make_iterator_range(first, last));
-=======
     return to_string_ref(first, last);
->>>>>>> 09437214
   }
 
   uri::string_type uri::native() const {
@@ -676,9 +661,7 @@
 			other_path, query, fragment);
   }
 
-
   namespace {
-
     template<typename Range>
     void remove_last_segment(Range& path) {
       while (!path.empty()) {
@@ -754,18 +737,15 @@
 
 
     template<typename T>
-    inline boost::optional<uri::string_type> 
+    inline boost::optional<uri::string_type>
       make_arg(T&& arg) {
       return boost::optional<uri::string_type>(std::forward<T>(arg));
     }
 
-    inline boost::optional<uri::string_type> 
+    inline boost::optional<uri::string_type>
       make_arg(boost::optional<boost::string_ref> ref) {
       return to_optional_string_type(ref);
     }
-
-
-
   }  // namespace
 
 
@@ -778,7 +758,7 @@
       return reference;
     }
 
-    boost::optional<uri::string_type> 
+    boost::optional<uri::string_type>
       user_info,
       host,
       port,
@@ -788,16 +768,16 @@
 
     if (reference.authority()) {
       // //g -> http://g
-      user_info = make_arg(reference.user_info()); 
+      user_info = make_arg(reference.user_info());
       host = make_arg(reference.host());
       port = make_arg(reference.port());
       path = remove_dot_segments(reference.path());
-      query = make_arg(reference.query()); 
+      query = make_arg(reference.query());
     }
     else {
       if (has_empty_path(reference)) {
         path = make_arg(base.path());
-        if (reference.query()) 
+        if (reference.query())
           query = make_arg(reference.query());
         else
           query = make_arg(base.query());
@@ -810,16 +790,15 @@
         }
         query = make_arg(reference.query());
       }
-      user_info = make_arg(base.user_info()); 
+      user_info = make_arg(base.user_info());
       host = make_arg(base.host());
       port = make_arg(base.port());
     }
 
-    return uri(
-      make_arg(base.scheme()), 
-      move(user_info), move(host), move(port),
-      move(path), move(query), 
-      make_arg(reference.fragment()));
+    return uri(make_arg(base.scheme()),
+	       move(user_info), move(host), move(port),
+	       move(path), move(query),
+	       make_arg(reference.fragment()));
   }
 
   int uri::compare(const uri &other, uri_comparison_level level) const {
